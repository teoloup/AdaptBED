"""
Pipeline steps:
- Accept BED3/6/12 input and normalize to BED6 for processing (name if exists; score=0; strand as specified).
- Parse, sort, and merge (not strand-aware) to produce the ROI BED (bed6) with strand set to '.'; keep names if present (distinct names collapsed).
- Compute stats on ROI: number of regions, total size (bp), mean and median target size, and percent genome covered
	using bioframe.fetch_chromsizes(genome) with default hg38 if not provided.
	- Compute a GLOBAL buffer cap unless --ignore-cap so that TOTAL target size ≤ 3× TOTAL ROI size:
	  Let N be ROI interval count and S the total ROI size (bp). The uncapped target size is S + 2*N*buffer.
	  Enforce S + 2*N*buffer ≤ 3*S ⇒ buffer ≤ floor(S/N). Apply this once globally.
- Build adaptive bed by, for each ROI interval, creating two intervals (no original):
  - chrom  (start - buffer)  end  name  0  +
  - chrom  start  (end + buffer)  name  0  -
  Clamp starts to >= 0. Strand is as shown.
- Sort and merge the adaptive bed strand-aware (-s) and keep strand (-c 6 -o distinct). Output as BED6 with '.' name and 0 score.
- Compute stats again on adaptive bed.

Notes:
- Starts are clamped to 0 and ends are clamped to chromosome sizes from bioframe.fetch_chromsizes.
<<<<<<< HEAD
- Uses bioframe for BED operations (merge, overlap, subtract) for reliability and cross-platform compatibility.
=======
>>>>>>> 716f1f98
"""

from __future__ import annotations
from dataclasses import dataclass
import math
from pathlib import Path
from statistics import mean, median
from typing import Iterable, List, Tuple, Dict, Optional
import bioframe as bf
<<<<<<< HEAD
import pandas as pd
=======
import pybedtools  
from pybedtools import BedTool  
>>>>>>> 716f1f98
from statistics import NormalDist
from pybedtools import BedTool  # type: ignore

import os
import gzip
import tempfile
import requests


# ---------- Bioframe-based BED operations (reliable and cross-platform) ----------

def _bedframe_from_bedtool(bt):
    """Convert BedTool to bioframe-compatible DataFrame."""
    rows = []
    for feature in bt:
        rows.append({
            'chrom': feature.chrom,
            'start': int(feature.start),
            'end': int(feature.end),
            'name': feature.name if hasattr(feature, 'name') and feature.name != '.' else f'interval_{len(rows)}',
            'score': getattr(feature, 'score', 0),
            'strand': getattr(feature, 'strand', '.')
        })
    return pd.DataFrame(rows)


def _bedtool_from_bedframe(df: pd.DataFrame):
    """Convert bioframe DataFrame back to BedTool format."""
    lines = []
    for _, row in df.iterrows():
        # Handle missing columns with defaults
        name = row.get('name', '.')
        score = row.get('score', 0)
        strand = row.get('strand', '.')
        
        line = f"{row['chrom']}\t{int(row['start'])}\t{int(row['end'])}\t{name}\t{score}\t{strand}"
        lines.append(line)
    
    data = "\n".join(lines)
    return BedTool(data, from_string=True)


def _get_cached_chromsizes(genome: str, custom_cache_dir: Optional[Path] = None):
    """Get chromosome sizes, using cache when available."""
    cache_dir = _get_cache_dir(custom_cache_dir)
    chromsizes_file = cache_dir / f"{genome}_chromsizes.tsv"

    # Try to load from cache first
    if chromsizes_file.exists():
        try:
            chromsizes_df = pd.read_csv(chromsizes_file, sep='\t', index_col=0, header=None, names=['size'])
            chromsizes_series = chromsizes_df['size']
            print(f"Using cached chromosome sizes for {genome}")
            return chromsizes_series
        except Exception as e:
            print(f"Warning: Could not load cached chromsizes ({e}), fetching fresh data...")

    # Fetch from bioframe and cache
    print(f"Fetching chromosome sizes for {genome} from bioframe...")
    chromsizes_series = bf.fetch_chromsizes(genome)

    # Cache the result
    try:
        chromsizes_df = chromsizes_series.to_frame()
        chromsizes_df.to_csv(chromsizes_file, sep='\t', header=False)
        print(f"Cached chromosome sizes to {chromsizes_file}")
    except Exception as e:
        print(f"Warning: Could not cache chromsizes ({e})")

    return chromsizes_series

def _get_cache_dir(custom_cache_dir: Optional[Path] = None) -> Path:
    """Get the cache directory for storing genomic data."""
    if custom_cache_dir is not None:
        cache_dir = Path(custom_cache_dir)
    else:
        # Use cache directory within the project folder
        # More robust approach: find the script's directory and go up to project root
        script_dir = Path(__file__).parent  # src/bed_buffer_tool
        project_root = script_dir.parent.parent  # Go up to project root
        cache_dir = project_root / ".adaptbed_cache"

    cache_dir.mkdir(exist_ok=True, parents=True)
    return cache_dir


def _download_repeatmasker(genome: str, custom_cache_dir: Optional[Path] = None) -> Path:
    """Download RepeatMasker data from UCSC and cache it locally."""
    cache_dir = _get_cache_dir(custom_cache_dir)
    genome_dir = cache_dir / genome
    genome_dir.mkdir(exist_ok=True)
    rmsk_file = genome_dir / "rmsk.bed.gz"

    if rmsk_file.exists():
        print(f"Using cached RepeatMasker data: {rmsk_file}")
        return rmsk_file

    # Download from UCSC with progress reporting
    url = f"https://hgdownload.soe.ucsc.edu/goldenPath/{genome}/database/rmsk.txt.gz"
    print(f"Downloading RepeatMasker data for {genome} from UCSC...")

    # Use streaming download to show progress
    response = requests.get(url, stream=True)
    response.raise_for_status()

    total_size = int(response.headers.get('content-length', 0))
    downloaded_size = 0

    # Save compressed with progress reporting
    with open(rmsk_file, 'wb') as f:
        for chunk in response.iter_content(chunk_size=8192):
            if chunk:
                f.write(chunk)
                downloaded_size += len(chunk)

                # Progress reporting
                if total_size > 0:
                    progress = (downloaded_size / total_size) * 100
                    print(f"\rDownload progress: {progress:.1f}%", end='', flush=True)
                else:
                    # If no content-length header, show bytes downloaded
                    if downloaded_size % (1024 * 1024) == 0:  # Every MB
                        mb_downloaded = downloaded_size / (1024 * 1024)
                        print(f"\rDownloaded: {mb_downloaded:.1f} MB", end='', flush=True)

    print("\nDownload complete!")
    return rmsk_file


def _load_repeatmasker_bed(genome: str, min_size: int = 400, custom_cache_dir: Optional[Path] = None) -> BedTool:
    """Load RepeatMasker data as BedTool, filtering by minimum size."""
    rmsk_file = _download_repeatmasker(genome, custom_cache_dir)

    print(f"Loading repeat data from {rmsk_file}...")

    # Read the gzipped TSV file with progress reporting
    with gzip.open(rmsk_file, 'rt') as f:
        # Skip header if present, parse TSV
        lines = []
        processed_count = 0
        filtered_count = 0

        for line_num, line in enumerate(f, 1):
            if line.startswith('#'):
                continue

            fields = line.strip().split('\t')
            if len(fields) < 8:
                continue

            processed_count += 1

            # Progress reporting every 100k lines
            if processed_count % 100000 == 0:
                print(f"Processed {processed_count:,} repeat annotations, filtered {filtered_count:,}...")

            chrom, start, end = fields[5], fields[6], fields[7]  # Correct field indices
            size = int(end) - int(start)

            if size >= min_size:
                filtered_count += 1
                # Convert to BED6: chrom, start, end, name, score, strand
                name = fields[10] if len(fields) > 10 else "repeat"  # repName
                score = fields[1] if len(fields) > 1 else "0"  # swScore
                strand = fields[8] if len(fields) > 8 else "."  # strand
                lines.append(f"{chrom}\t{start}\t{end}\t{name}\t{score}\t{strand}")

        print(f"Completed: processed {processed_count:,} annotations, kept {filtered_count:,} repeats >= {min_size}bp")

    # Create BedTool from lines
    if lines:
        print(f"Creating BedTool with {len(lines):,} repeat regions...")
        return _bedtool_from_lines(lines)
    else:
        print("No repeat regions found matching criteria")
        # Return empty BedTool
        return _bedtool_from_lines([])


def _mask_repeats_in_bed(adaptive_bed: BedTool, repeats_bed: BedTool) -> Tuple[BedTool, int]:
    """Mask repeats in adaptive BED by subtracting overlaps. Returns masked BED and bases removed."""
    if len(repeats_bed) == 0:
        return adaptive_bed, 0

    print(f"Starting repeat masking: {len(adaptive_bed)} adaptive regions, {len(repeats_bed)} repeat regions")

    # Convert to bioframe DataFrames for operations
    print("Converting to bioframe DataFrames...")
    adaptive_df = _bedframe_from_bedtool(adaptive_bed)
    repeats_df = _bedframe_from_bedtool(repeats_bed)

    # Get original size
    original_size = int((adaptive_df['end'] - adaptive_df['start']).sum())
    print(f"Original adaptive BED size: {original_size:,} bp")

    # Use bioframe subtract
    print("Performing bioframe subtract operation...")
    masked_df = bf.subtract(adaptive_df, repeats_df)

    # Calculate bases removed
    masked_size = int((masked_df['end'] - masked_df['start']).sum())
    bases_removed = original_size - masked_size

    print(f"Repeat masking completed: removed {bases_removed:,} bp, final size: {masked_size:,} bp")

    # Convert back to BedTool
    masked_bed = _bedtool_from_bedframe(masked_df)

    return masked_bed, bases_removed
# ---------- Small helpers ----------

def _interval_len(fields: List[str]) -> int:
	return int(fields[2]) - int(fields[1])


def _to_bed6_lines(bt: BedTool) -> List[str]:
	"""Convert any BED3/6/12 BedTool to bed6 lines.

	- name: use column 4 if present, else '.'
	- score: '0'
	- strand: '.' for ROI stage (we'll set explicit strands later for adaptive stage)
	"""

	lines: List[str] = []
	for f in bt:
		fields = f.fields
		chrom = fields[0]
		start = int(fields[1])
		end = int(fields[2])
		name = fields[3] if len(fields) >= 4 and fields[3] else "."
		score = "0"
		strand = "."
		lines.append(f"{chrom}\t{start}\t{end}\t{name}\t{score}\t{strand}")
	return lines


def _bedtool_from_lines(lines: List[str]) -> BedTool:
    # Construct a BedTool from in-memory lines
    data = "\n".join(lines) + ("\n" if lines and not lines[-1].endswith("\n") else "")
    return BedTool(data, from_string=True)


def _merge_roi_bed6(bt6: BedTool) -> BedTool:
	"""Sort and merge (not strand-aware) returning bed6 with collapsed distinct names.

	Output columns: chrom, start, end, name, score=0, strand='.'.
	"""

	# Convert to bioframe DataFrame
	df = _bedframe_from_bedtool(bt6)
	
	# Sort the DataFrame
	df_sorted = bf.sort_bedframe(df)
	
	# First, merge overlapping intervals (only chrom, start, end)
	merged_df = bf.merge(df_sorted)
	
	# For each merged interval, collect names from overlapping original intervals
	final_rows = []
	for _, merged_row in merged_df.iterrows():
		chrom, start, end = merged_row['chrom'], merged_row['start'], merged_row['end']
		
		# Find original intervals that overlap with this merged interval
		overlaps = bf.overlap(df_sorted, pd.DataFrame({
			'chrom': [chrom], 'start': [start], 'end': [end]
		}))
		
		# Collect unique names from overlapping intervals
		names = overlaps['name'].unique() if len(overlaps) > 0 else []
		name_str = ','.join(names) if len(names) > 0 else '.'
		
		final_rows.append({
			'chrom': chrom,
			'start': int(start),
			'end': int(end),
			'name': name_str,
			'score': 0,
			'strand': '.'
		})
	
	final_df = pd.DataFrame(final_rows)
	return _bedtool_from_bedframe(final_df)


def _compute_stats(bt: BedTool, genome: str, custom_cache_dir: Optional[Path] = None) -> Dict[str, float]:
	"""Compute stats for a BedTool (assumes at least bed3 columns present).

	Returns keys: count, total_bp, mean_bp, median_bp, genome_size_bp, percent_genome
	"""

	lens = [int(f.end) - int(f.start) for f in bt]
	count = len(lens)
	total_bp = int(sum(lens)) if lens else 0
	mean_bp = float(mean(lens)) if lens else 0.0
	median_bp = float(median(lens)) if lens else 0.0

	chromsizes = _get_cached_chromsizes(genome, custom_cache_dir)
	# chromsizes is a pandas Series; use sum() for total genome size
	try:
		genome_size_bp = int(chromsizes.sum())
	except Exception:
		# Fallback: iterate values if sum() fails for any reason
		vals = getattr(chromsizes, "values", [])
		genome_size_bp = int(sum(int(v) for v in vals))
	percent_genome = (total_bp / genome_size_bp * 100.0) if genome_size_bp else 0.0

	return {
		"count": float(count),
		"total_bp": float(total_bp),
		"mean_bp": mean_bp,
		"median_bp": median_bp,
		"genome_size_bp": float(genome_size_bp),
		"percent_genome": percent_genome,
	}


# ---------- Buffer calculation (log-normal) ----------

def nxx_from_mean_cv(mean_bp: float, cv_percent: float, xx: float) -> float:
	"""
	Base-weighted Nxx from mean & CV assuming log-normal read lengths.
	Nxx = minimum length L such that reads >= L contain xx% of bases.
	"""
	c = cv_percent / 100.0
	a = math.log(1.0 + c * c)  # a = ln(1 + CV^2)
	sigma = math.sqrt(a)
	p = 1.0 - (xx / 100.0)  # p-quantile of length-biased log-normal
	z = NormalDist().inv_cdf(p)
	return mean_bp * math.sqrt(1.0 + c * c) * math.exp(sigma * z)


def compute_buffer_from_mean_cv(mean_bp: float, cv_percent: float) -> int:
	"""Return the suggested buffer size using N15 (rounded to nearest int)."""
	n15 = nxx_from_mean_cv(mean_bp, cv_percent, 15.0)
	# round to nearest integer for bp
	return int(round(n15))


def _cap_buffer_globally(roi_bt6: BedTool, requested_buffer: int, ignore_cap: bool) -> Tuple[int, bool]:
	"""Cap buffer size globally so that TOTAL target size ≤ 3× TOTAL ROI size.

	Given merged ROI bed6, let N = number of intervals and S = sum of their lengths.
	Target size (without double-counting ROI sequence) is S + 2 * N * buffer.
	Cap rule: S + 2*N*buffer ≤ 3*S ⇒ buffer ≤ floor(S / N) when N > 0.

	Returns (buffer_to_use, capped_applied?). If ignore_cap or N == 0, return requested as-is.
	"""
	if ignore_cap:
		return requested_buffer, False

	lens = [int(f.end) - int(f.start) for f in roi_bt6]
	n = len(lens)
	if n == 0:
		return requested_buffer, False
	s = int(sum(lens))
	if s <= 0:
		return requested_buffer, False
	# Max buffer that keeps total target size within 3x ROI size
	max_buffer = s // n
	if requested_buffer > max_buffer:
		return max_buffer, True
	return requested_buffer, False


def _build_adaptive_from_roi(
	bt_roi6: BedTool,
	buffer_size: int,
	chromsizes: Dict[str, int],
	strand_aware: bool,
) -> Tuple[BedTool, List[str]]:
	"""From ROI bed6, build adaptive bed6 by expanding regions.

	Returns the final bed6 and a list of clamp warnings.
	"""

	out_lines: List[str] = []
	clamp_warnings: List[str] = []

	for f in bt_roi6:
		fields = f.fields
		chrom, a, b = fields[0], int(fields[1]), int(fields[2])
		name = fields[3] if len(fields) >= 4 and fields[3] else "."
		chrom_size = chromsizes.get(chrom)

		if strand_aware:
			# Two entries: left (+) and right (-)
			left_start = max(0, a - buffer_size)
			left_end = b
			right_start = a
			right_end = b + buffer_size
			if chrom_size is not None:
				if left_end > int(chrom_size):
					clamp_warnings.append(
						f"Clamped to chrom end: {chrom}:{left_start}-{left_end} -> {chrom}:{left_start}-{int(chrom_size)}"
					)
				if right_end > int(chrom_size):
					clamp_warnings.append(
						f"Clamped to chrom end: {chrom}:{right_start}-{right_end} -> {chrom}:{right_start}-{int(chrom_size)}"
					)
				left_end = min(left_end, int(chrom_size))
				right_end = min(right_end, int(chrom_size))
			if left_start < left_end:
				out_lines.append(f"{chrom}\t{left_start}\t{left_end}\t{name}\t0\t+")
			if right_start < right_end:
				out_lines.append(f"{chrom}\t{right_start}\t{right_end}\t{name}\t0\t-")
		else:
			# Single entry expanded both sides; strand '.'; keep name
			start_exp = max(0, a - buffer_size)
			end_exp = b + buffer_size
			if chrom_size is not None:
				if end_exp > int(chrom_size):
					clamp_warnings.append(
						f"Clamped to chrom end: {chrom}:{start_exp}-{end_exp} -> {chrom}:{start_exp}-{int(chrom_size)}"
					)
				end_exp = min(end_exp, int(chrom_size))
			if start_exp < end_exp:
				out_lines.append(f"{chrom}\t{start_exp}\t{end_exp}\t{name}\t0\t.")

	bt_adaptive = _bedtool_from_lines(out_lines)
	bt_adaptive_sorted = bt_adaptive.sort()

	if strand_aware:
		# Merge strand-aware and retain distinct names (col 4) and strand (col 6)
		merged = bt_adaptive_sorted.merge(s=True, c=[4, 6], o=["distinct", "distinct"])  # type: ignore[arg-type]
		# Reconstruct proper bed6 with distinct names and retained strand
		lines: List[str] = []
		for f in merged:
			mfields = list(f.fields)
			chrom, start, end = mfields[0], int(mfields[1]), int(mfields[2])
			name = mfields[3] if len(mfields) >= 4 and mfields[3] else "."
			strand = mfields[4] if len(mfields) >= 5 and mfields[4] else "."
			lines.append(f"{chrom}\t{start}\t{end}\t{name}\t0\t{strand}")
		return _bedtool_from_lines(lines), clamp_warnings
	else:
		# Not strand-aware: simple merge; collapse distinct names
		merged = bt_adaptive_sorted.merge(c=[4], o=["distinct"])  # type: ignore[arg-type]
		lines: List[str] = []
		for f in merged:
			mfields = list(f.fields)
			chrom, start, end = mfields[0], int(mfields[1]), int(mfields[2])
			name = mfields[3] if len(mfields) >= 4 and mfields[3] else "."
			lines.append(f"{chrom}\t{start}\t{end}\t{name}\t0\t.")
		return _bedtool_from_lines(lines), clamp_warnings


# ---------- Public API ----------

@dataclass
class PipelineOutputs:
	roi_bed6: BedTool
	roi_stats: Dict[str, float]
	adaptive_bed6: BedTool
	adaptive_stats: Dict[str, float]
	buffer_size_used: int
	global_cap_applied: bool
	clamp_warnings: List[str]
	repeat_regions_count: int = 0
	repeat_bases_masked: int = 0
	repeat_warnings: List[str] = None
	
	def __post_init__(self):
		if self.repeat_warnings is None:
			self.repeat_warnings = []


def run_pipeline(
	input_bed_path: Path,
	genome: str,
	buffer_size: int,
	ignore_cap: bool,
	strand_aware_buffer: bool,
	mask_repeats: bool = False,
	chunk_size: int = 400,
	custom_cache_dir: Optional[Path] = None,
) -> PipelineOutputs:
	"""Execute the full pipeline and return BedTools and stats.

	- Normalize to bed6 with name if present, score=0, strand='.'
	- Sort and merge (not strand-aware) -> ROI bed6
	- Stats on ROI
	- Build adaptive bed6 with buffer cap per ROI unless ignore_cap
	- Sort/merge strand-aware and stats
	"""

	bt_raw = BedTool(str(input_bed_path))
	bt6 = _bedtool_from_lines(_to_bed6_lines(bt_raw))
	roi_bed6 = _merge_roi_bed6(bt6)
	roi_stats = _compute_stats(roi_bed6, genome=genome, custom_cache_dir=custom_cache_dir)

	# Apply global cap based on ROI stats
	buffer_to_use, cap_applied = _cap_buffer_globally(roi_bed6, buffer_size, ignore_cap)

	# Fetch chromsizes once for clamping and pass to builder
	chromsizes_series = _get_cached_chromsizes(genome, custom_cache_dir)
	# Normalize values to int for safety (Series -> dict)
	chromsizes_int: Dict[str, int] = {str(k): int(v) for k, v in chromsizes_series.items()}
	adaptive_bed6, clamp_warnings = _build_adaptive_from_roi(
		roi_bed6, buffer_to_use, chromsizes_int, strand_aware_buffer
	)
	# Compute stats without double-counting ROI bases: use unstranded union if strand-aware
	if strand_aware_buffer:
		# Convert to bed3 lines and merge to union coverage using bioframe
		bed3_lines: List[str] = [f"{f.chrom}\t{int(f.start)}\t{int(f.end)}" for f in adaptive_bed6]
		bed3_df = _bedframe_from_bedtool(_bedtool_from_lines(bed3_lines))
		merged_df = bf.merge(bed3_df)
		merged_df = bf.sort_bedframe(merged_df)
		union_bt = _bedtool_from_bedframe(merged_df)
		adaptive_stats = _compute_stats(union_bt, genome=genome, custom_cache_dir=custom_cache_dir)
	else:
		adaptive_stats = _compute_stats(adaptive_bed6, genome=genome, custom_cache_dir=custom_cache_dir)

	# Handle repeat masking
	repeat_regions_count = 0
	repeat_bases_masked = 0
	repeat_warnings = []
	
	if mask_repeats:
		try:
			repeats_bed = _load_repeatmasker_bed(genome, min_size=chunk_size, custom_cache_dir=custom_cache_dir)
			repeat_regions_count = len(repeats_bed)
			
			# Check for overlaps using bioframe
			print("Checking for overlaps between adaptive regions and repeats...")
			adaptive_df = _bedframe_from_bedtool(adaptive_bed6)
			repeats_df = _bedframe_from_bedtool(repeats_bed)
			overlaps_df = bf.overlap(adaptive_df, repeats_df)
			overlapping_regions = len(overlaps_df)
			print(f"Found {overlapping_regions:,} overlapping regions")
			
			if overlapping_regions > 0:
				# Mask the repeats
				adaptive_bed6, repeat_bases_masked = _mask_repeats_in_bed(adaptive_bed6, repeats_bed)
				repeat_warnings.append(
					f"Masked {overlapping_regions} regions overlapping repeats, "
					f"{repeat_bases_masked} bases removed from adaptive BED."
				)
				# Recompute stats after masking
				if strand_aware_buffer:
					bed3_lines = [f"{f.chrom}\t{int(f.start)}\t{int(f.end)}" for f in adaptive_bed6]
					bed3_df = _bedframe_from_bedtool(_bedtool_from_lines(bed3_lines))
					merged_df = bf.merge(bed3_df)
					merged_df = bf.sort_bedframe(merged_df)
					union_bt = _bedtool_from_bedframe(merged_df)
					adaptive_stats = _compute_stats(union_bt, genome=genome)
				else:
					adaptive_stats = _compute_stats(adaptive_bed6, genome=genome)
			else:
				repeat_warnings.append("No overlaps with repeat regions found.")
		except Exception as e:
			repeat_warnings.append(f"Failed to process repeat data: {e}")
	else:
		# Still check for potential issues without masking
		try:
			repeats_bed = _load_repeatmasker_bed(genome, min_size=chunk_size, custom_cache_dir=custom_cache_dir)
			repeat_regions_count = len(repeats_bed)
			
			# Check for overlaps using bioframe
			print("Checking for overlaps between adaptive regions and repeats (warning only)...")
			adaptive_df = _bedframe_from_bedtool(adaptive_bed6)
			repeats_df = _bedframe_from_bedtool(repeats_bed)
			overlaps_df = bf.overlap(adaptive_df, repeats_df)
			overlapping_regions = len(overlaps_df)
			print(f"Found {overlapping_regions:,} overlapping regions")
			
			if overlapping_regions > 0:
				repeat_warnings.append(
					f"Warning: {overlapping_regions} regions overlap with repeats. "
					"Use --mask-repeat-regions to remove them."
				)
		except Exception as e:
			repeat_warnings.append(f"Failed to check repeat data: {e}")

	return PipelineOutputs(
		roi_bed6=roi_bed6,
		roi_stats=roi_stats,
		adaptive_bed6=adaptive_bed6,
		adaptive_stats=adaptive_stats,
		buffer_size_used=buffer_to_use,
		global_cap_applied=cap_applied,
		clamp_warnings=clamp_warnings,
		repeat_regions_count=repeat_regions_count,
		repeat_bases_masked=repeat_bases_masked,
		repeat_warnings=repeat_warnings,
	)
<|MERGE_RESOLUTION|>--- conflicted
+++ resolved
@@ -16,10 +16,7 @@
 
 Notes:
 - Starts are clamped to 0 and ends are clamped to chromosome sizes from bioframe.fetch_chromsizes.
-<<<<<<< HEAD
 - Uses bioframe for BED operations (merge, overlap, subtract) for reliability and cross-platform compatibility.
-=======
->>>>>>> 716f1f98
 """
 
 from __future__ import annotations
@@ -29,12 +26,7 @@
 from statistics import mean, median
 from typing import Iterable, List, Tuple, Dict, Optional
 import bioframe as bf
-<<<<<<< HEAD
 import pandas as pd
-=======
-import pybedtools  
-from pybedtools import BedTool  
->>>>>>> 716f1f98
 from statistics import NormalDist
 from pybedtools import BedTool  # type: ignore
 
